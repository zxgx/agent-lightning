--- conflicted
+++ resolved
@@ -6,12 +6,7 @@
 from examples.cc.utils.reward import RewardEstimator
 from utils.docker_runtime import Runtime
 from utils.logger import logger
-<<<<<<< HEAD
 from utils.type import CC_ALL_TOOLS as all_tools, AgentResult, ClaudeCodeTraj
-=======
-from utils.type import CC_ALL_TOOLS as all_tools
-from utils.type import AgentResult
->>>>>>> 2e42b855
 
 
 class ClaudeController:
